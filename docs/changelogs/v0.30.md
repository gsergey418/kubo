--- conflicted
+++ resolved
@@ -15,10 +15,6 @@
   - [Version Suffix Configuration](#version-suffix-configuration)
   - [`/unix/` socket support in `Addresses.API`](#unix-socket-support-in-addressesapi)
   - [Cleaned Up `ipfs daemon` Startup Log](#cleaned-up-ipfs-daemon-startup-log)
-<<<<<<< HEAD
-=======
-  - [UnixFS 1.5: Mode and Modification Time Support](#unixfs-15-mode-and-modification-time-support)
->>>>>>> 6454bdb4
   - [Commands Preserve Specified Hostname](#commands-preserve-specified-hostname)
 - [📝 Changelog](#-changelog)
 - [👨‍👩‍👧‍👦 Contributors](#-contributors)
@@ -34,15 +30,9 @@
 
 #### Improved P2P connectivity
 
-<<<<<<< HEAD
 This release comes with significant go-libp2p update from v0.34.1 to v0.36.3 ([release notes](https://github.com/libp2p/go-libp2p/releases/)).
 
 It includes multiple fixes to key protocols: [QUIC](https://github.com/libp2p/specs/tree/master/quic)/[Webtransport](https://github.com/libp2p/specs/tree/master/webtransport)/[WebRTC](https://github.com/libp2p/specs/tree/master/webrtc), Connection Upgrades through Relay ([DCUtR](https://github.com/libp2p/specs/blob/master/relay/DCUtR.md)), and [Secure WebSockets](https://github.com/libp2p/specs/pull/624).
-=======
-This release comes with significant go-libp2p update from v0.34.1 to v0.36.3 ([release notes](https://github.com/ipfs/boxo/releases/)).
-
-It includes multiple fixes to key protocols: QUIC/Webtransport/WebRTC, Connection Upgrades through Relay ([DCUtR](https://github.com/libp2p/specs/blob/master/relay/DCUtR.md)), and Secure WebSockets. 
->>>>>>> 6454bdb4
 
 Also, peers that are behind certain types of NAT will now be more reachable. For this alone, Kubo users are highly encouraged to upgrade.
 
@@ -164,28 +154,7 @@
 
 #### Commands Preserve Specified Hostname
 
-<<<<<<< HEAD
 When executing a [CLI command](https://docs.ipfs.tech/reference/kubo/cli/) over [Kubo RPC API](https://docs.ipfs.tech/reference/kubo/rpc/), if a hostname is specified by `--api=/dns4/<domain>/` the resulting HTTP request now contains the hostname, instead of the the IP address that the hostname resolved to, as was the previous behavior. This makes it easier for those trying to run Kubo behind a reverse proxy using hostname-based rules.
-=======
-$ ipfs files stat /ipfs/QmczQr4XS1rRnWVopyg5Chr9EQ7JKpbhgnrjpb5kTQ1DKQ
-QmczQr4XS1rRnWVopyg5Chr9EQ7JKpbhgnrjpb5kTQ1DKQ
-Size: 0
-CumulativeSize: 22
-ChildBlocks: 0
-Type: file
-Mode: -rw-r-xr-- (0654)
-Mtime: 13 Aug 2024, 21:15:31 UTC
-```
-
-The CLI and HTTP RPC options `--mode`, `--mtime` and `--mtime-nsecs` can be used to set them to arbitrary values.
-
-Opt-in support for `mode` and `mtime` was also added to MFS (`ipfs files --help`). For more information see `--help` text of `ipfs files touch|stat|chmod` commands.
-
-Modification time support was also added to the Gateway. If present, value from file's dag-pb is returned in `Last-Modified` HTTP header and requests made with `If-Modified-Since` can produce HTTP 304 not modified response.
-
-> [!NOTE]
-> Storing `mode` and `mtime` requires root block to be `dag-pb` and disabled `raw-leaves` setting to create envelope for storing the metadata.
->>>>>>> 6454bdb4
 
 #### Commands Preserve Specified Hostname
 
